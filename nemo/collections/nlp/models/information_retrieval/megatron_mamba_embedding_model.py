--- conflicted
+++ resolved
@@ -53,23 +53,21 @@
         self.mcore_gpt = True
         self.cross_entropy_loss = torch.nn.CrossEntropyLoss(label_smoothing=cfg.get('label_smoothing', 0.0))
         self.temperature = self.cfg.get('temperature', 1)
-        # self.use_all_possible_negatives = self.cfg.get("use_all_possible_negatives", True)
 
         self.hard_negatives_to_train = self.cfg.data.train_ds.get("hard_negatives_to_train", 4)
         self.global_inbatch_negatives = self.cfg.get("global_inbatch_negatives", True)
+
         self.backprop_type = self.cfg.get("backprop_type", "local")
         assert self.backprop_type in ["local", "global"], "Backprop type must be `local` or `global`"
+
         self.output_head_type = self.cfg.get("output_head_type", "eos_only")
-<<<<<<< HEAD
-        assert self.output_head_type in ["eos_only", "avg_pool", "bidir_eos"], "Output head type must be `eos_only`, `avg_pool` or `bidir_eos`"
-        self.bidirectional_sequences = self.cfg.get("bidirectional_sequences", False)
-=======
         assert self.output_head_type in [
             "eos_only",
             "avg_pool",
             "bidir_eos",
         ], "Output head type must be `eos_only`, `avg_pool` or `bidir_eos`"
->>>>>>> 46df8c21
+
+        self.bidirectional_sequences = self.cfg.get("bidirectional_sequences", False)
 
         # Matryoshka Representation Learning
         # if self.cfg.get("do_mrl", False):
@@ -84,23 +82,6 @@
         ), "post_process must be False to get hidden states in the loss_func"
 
     def model_provider_func(self, pre_process, post_process):
-        # self.hybrid_override_pattern="M" * self.transformer_config.num_layers #-MOM-MO*-MOM-MO"*4
-        # mamba_stack_spec = get_mamba_layer_with_transformer_engine_spec(self.transformer_config.num_moe_experts, moe_grouped_gemm=False)
-        # self.transformer_config.activation_func = F.silu
-        # self.transformer_config.add_bias_linear=self.cfg.get('add_bias_linear', False)
-        # self.transformer_config.autocast_dtype = torch.float32
-
-        # model = MambaModel(
-        #     config=self.transformer_config,
-        #     max_sequence_length=self.cfg.get('encoder_seq_length', 2048),
-        #     vocab_size=self.cfg.get('vocab_size', 65536),
-        #     mamba_stack_spec=mamba_stack_spec,
-        #     hybrid_override_pattern=self.hybrid_override_pattern,
-        #     post_process=post_process
-        # )
-
-        # return model
-
         self.hybrid_override_pattern = self.cfg.get(
             'hybrid_override_pattern', "M" * self.transformer_config.num_layers
         )
@@ -120,25 +101,6 @@
         )
 
         return model
-
-    # def maybe_setup_test(self):
-    #     if (
-    #         hasattr(self.cfg.data, 'test_ds')
-    #         and self.cfg.data.test_ds.get('doc_file_names', None) is not None
-    #         and self.cfg.data.test_ds.get('query_file_names', None) is not None
-    #     ):
-    #         self._test_dl = self.setup_eval_dataloader(self._test_ds, self.cfg.data.test_ds)
-    #     return
-
-    # def maybe_build_test(self):
-    #     if (
-    #         hasattr(self.cfg.data, 'test_ds')
-    #         and self.cfg.data.test_ds.get('doc_file_names', None) is not None
-    #         and self.cfg.data.test_ds.get('query_file_names', None) is not None
-    #     ):
-    #         logging.info('Building GPT Embedder test datasets.')
-    #         # Wrap this in a list since the general finetuning parent class supports multi-validation.
-    #         self._test_ds = self._build_dataset(self.cfg.data.test_ds, is_train=False)
 
     def _build_dataset(self, data_cfg, is_train=True):
         packed_sequence = data_cfg.get("packed_sequence", False)
@@ -495,19 +457,10 @@
                 idx = torch.arange(output_tensor.shape[0], device=output_tensor.device)
                 output_tensor = output_tensor[idx, loss_mask, :]
         else:
-<<<<<<< HEAD
             if self.bidirectional_sequences:
                 raise NotImplementedError("Bidirectional sequences are not supported for avg_pool output head")
-            # output_tensor = output_tensor.permute(1, 0, 2)
             lengths = loss_mask+1
             attention_mask = torch.arange(output_tensor.shape[1], device=output_tensor.device).expand(len(lengths), output_tensor.shape[1]) < lengths.unsqueeze(1)
-=======
-            output_tensor = output_tensor.permute(1, 0, 2)
-            lengths = loss_mask + 1
-            attention_mask = torch.arange(output_tensor.shape[1], device=output_tensor.device).expand(
-                len(lengths), output_tensor.shape[1]
-            ) < lengths.unsqueeze(1)
->>>>>>> 46df8c21
             input_mask_expanded = attention_mask.unsqueeze(-1).expand(output_tensor.size()).float()
             sum_embeddings = torch.sum(output_tensor * input_mask_expanded, 1)
 
