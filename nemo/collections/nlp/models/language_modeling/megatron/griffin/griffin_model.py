--- conflicted
+++ resolved
@@ -65,6 +65,7 @@
 
         self.decoder = GriffinStack(self.config)
 
+
     def shared_embedding_or_output_weight(self) -> Tensor:
         """Gets the emedding weight or output logit weights when share embedding and output weights set to True.
 
@@ -117,16 +118,12 @@
         return logits
 
     def forward(
-<<<<<<< HEAD
             self,
             input_ids: Tensor,
             position_ids: Tensor = None,
             attention_mask: Tensor = None,
             labels: Tensor = None,
             **extra_arg
-=======
-        self, input_ids: Tensor, attention_mask: Tensor, labels: Tensor = None,
->>>>>>> 0d6a3194
     ):
         if input_ids == None:
             input_ids = self.input_tensor
