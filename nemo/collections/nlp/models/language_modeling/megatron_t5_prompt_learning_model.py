# Copyright (c) 2022, NVIDIA CORPORATION.  All rights reserved.
#
# Licensed under the Apache License, Version 2.0 (the "License");
# you may not use this file except in compliance with the License.
# You may obtain a copy of the License at
#
#     http://www.apache.org/licenses/LICENSE-2.0
#
# Unless required by applicable law or agreed to in writing, software
# distributed under the License is distributed on an "AS IS" BASIS,
# WITHOUT WARRANTIES OR CONDITIONS OF ANY KIND, either express or implied.
# See the License for the specific language governing permissions and
# limitations under the License.

import itertools
from typing import Any, List

import torch
from omegaconf import OmegaConf
from omegaconf.dictconfig import DictConfig
from omegaconf.omegaconf import open_dict
from pytorch_lightning.trainer.trainer import Trainer
from torch import Tensor

from nemo.collections.nlp.data.language_modeling.megatron.t5_prompt_learning_dataset import T5PromptLearningDataset
from nemo.collections.nlp.models.language_modeling.megatron_base_prompt_learning_model import (
    MegatronBasePromptLearningModel,
)
from nemo.collections.nlp.models.language_modeling.megatron_finetune_model import MegatronT5FinetuneModel
from nemo.collections.nlp.models.language_modeling.megatron_t5_model import MegatronT5Model
from nemo.collections.nlp.modules.common import VirtualPromptSource
from nemo.collections.nlp.modules.common.megatron.utils import average_losses_across_data_parallel_group
from nemo.collections.nlp.parts.nlp_overrides import NLPSaveRestoreConnector
from nemo.collections.nlp.parts.utils_funcs import get_last_rank
from nemo.utils import AppState, logging

try:
    from apex.transformer import parallel_state
    from apex.transformer.enums import ModelType
    from apex.transformer.pipeline_parallel.schedules.fwd_bwd_no_pipelining import forward_backward_no_pipelining
    from apex.transformer.pipeline_parallel.schedules.fwd_bwd_pipelining_without_interleaving import (
        forward_backward_pipelining_without_interleaving,
    )
    from apex.transformer.pipeline_parallel.utils import _reconfigure_microbatch_calculator, get_micro_batch_size

    HAVE_APEX = True

except (ImportError, ModuleNotFoundError):
    HAVE_APEX = False


__all__ = ['MegatronT5PromptLearningModel']


class MegatronT5PromptLearningModel(MegatronBasePromptLearningModel):
    """
    Model class for prompt-tuning or p-tuning a pretrained Megatron T5 model. 

    Prompt Tuning initalizes virtual prompt embeddings directly from a copy of
    certain token embeddings from the the pretrained T5 model's vocabulary
    and directly tunes these embedding weights. The token embeddings used in 
    initalization are specified by the user in the config file. The model can 
    be prompt-tuned for multiple tasks at once. Virtual prompts are stored in a 
    prompt table and can be added or deleted without disrupting virtual prompts 
    for other tasks. 

    P-tuning initializes an LSTM encoder model that generates virtual prompt
    embeddings for every task. Each task shares the same encoder. After p-tuning
    is compelete, the learned virtual prompts can be saved to the prompt table
    using add_ptuned_prompts_to_prompt_table(). Thus, if a user wants to add a 
    new virtual prompt via p-tuning, they do not need to retrain on all previous 
    tasks. This gives p-tuning the same task flexiblity as prompt-tuning.
    """

    def __init__(self, cfg: DictConfig, trainer: Trainer):
        super().__init__(cfg, trainer)

    def first_stage_of_pipeline(self):
        if self.frozen_model.enc_dec_model.pre_process and parallel_state.get_pipeline_model_parallel_rank() == 0:
            return True
        return False

    def forward(
        self, input_ids, dec_input, enc_mask, dec_mask, position_ids, labels=None, inference=False,
    ):
        """
        Special forward method for p-tuning/prompt-tuning pretrained
        T5 style models.
        """
        if self.first_stage_of_pipeline():
            encoder_input = self.make_encoder_input(input_ids, position_ids, inference)
        else:
            encoder_input = None
        # If the decoder input starts with <pad> instead of <bos>, which is the case for huggingface T5 models, we don't want to mask the first token.
        # For NeMo-Megatron, the sequence starts with <bos>, which is never masked so we can always set index 0 to be unmasked.
        dec_mask[:, 0] = 1

        # Call forward on T5 model with preprocessed embeddings
        if self.autocast_dtype == torch.float32:
            output = self.frozen_model.enc_dec_model(
                enc_input_ids=None,
                enc_attn_mask=enc_mask,
                dec_input_ids=dec_input,
                dec_attn_mask=dec_mask,
                token_type_ids=None,
                labels=labels,
                output_enc_hidden_only=False,
                enc_input=encoder_input,
            )
        else:
            with torch.autocast(device_type="cuda", dtype=self.autocast_dtype):
                output = self.frozen_model.enc_dec_model(
                    enc_input_ids=None,
                    enc_attn_mask=enc_mask,
                    dec_input_ids=dec_input,
                    dec_attn_mask=dec_mask,
                    token_type_ids=None,
                    labels=labels,
                    output_enc_hidden_only=False,
                    enc_input=encoder_input,
                )

        return output, encoder_input

    def load_frozen_model(self, cfg, trainer):
        self.megatron_amp_o2 = cfg.get('megatron_amp_O2', False)

        # TODO: Fix this once apex patches FusedScaledMaskedSoftmax.
        # This is a workaround for the fact that `masked_softmax_fusion` has issues with certain input sizes that may be present while finetuning.
        t5_cfg = MegatronT5Model.restore_from(cfg.get('language_model_path'), trainer=trainer, return_config=True)
        OmegaConf.set_struct(t5_cfg, True)
        with open_dict(t5_cfg):
            if hasattr(t5_cfg, 'encoder') and hasattr(t5_cfg, 'decoder'):
                t5_cfg.encoder.masked_softmax_fusion = False
                t5_cfg.decoder.masked_softmax_fusion = False
            else:
                t5_cfg.masked_softmax_fusion = False
            t5_cfg.megatron_amp_O2 = self.megatron_amp_o2
            # hack to make the _GLOBAL_NUM_MICROBATCHES_CALCULATOR initialize
            t5_cfg.micro_batch_size = cfg.get('micro_batch_size', 4)
            t5_cfg.global_batch_size = cfg.get('global_batch_size', 4)
            t5_cfg.precision = trainer.precision

        self.frozen_model = MegatronT5Model.restore_from(
            cfg.get('language_model_path'),
            trainer=trainer,
            override_config_path=t5_cfg,
            save_restore_connector=NLPSaveRestoreConnector(),
        )
        self.word_embeddings = self.frozen_model.enc_dec_model.encoder_embedding.word_embeddings
        if hasattr(self.frozen_model.enc_dec_model.encoder_embedding, "position_embeddings"):
            self.pos_embeddings = self.frozen_model.enc_dec_model.encoder_embedding.position_embeddings
        else:
            self.pos_embeddings = None

    def fwd_bwd_step(self, batch, batch_idx, forward_only):
        """
            Dataloader produces a global batch which is turned into a list of microbatches.
            The list of microbatches is then piped through the pipeline using Apex fwd/bwd functions.
        """
        # Get seq length of batch
        _, seq_length = batch[0].shape
        _, dec_seq_length = batch[1].shape
        tensor_shape = [seq_length, get_micro_batch_size(), self.hidden_size]

        if self.cfg.get('pipeline_model_parallel_size', 1) > 1:
            losses_reduced_per_micro_batch = forward_backward_pipelining_without_interleaving(
                forward_step_func=self.get_forward_output_and_loss_func(),
                batch=batch,
                model=self,
                forward_only=forward_only,
                tensor_shape=tensor_shape,
                decoder_sequence_length=dec_seq_length,
                dtype=self.autocast_dtype,
                grad_scaler=self.trainer.precision_plugin.scaler if self.cfg.precision == 16 else None,
                sequence_parallel_enabled=False,
                sync_batch_comm=self.frozen_model.cfg.get('sync_batch_comm', False),
            )
        else:
            losses_reduced_per_micro_batch = forward_backward_no_pipelining(
                forward_step_func=self.get_forward_output_and_loss_func(),
                batch=batch,
                model=self,
                forward_only=forward_only,
                tensor_shape=tensor_shape,
                decoder_sequence_length=dec_seq_length,
                dtype=self.autocast_dtype,
                grad_scaler=self.trainer.precision_plugin.scaler if self.cfg.precision == 16 else None,
                sync_batch_comm=self.frozen_model.cfg.get('sync_batch_comm', False),
            )

        # only the last stages of the pipeline return losses
        if losses_reduced_per_micro_batch:
            # average loss across micro batches
            loss_tensors_list = [loss_reduced['avg'] for loss_reduced in losses_reduced_per_micro_batch]
            loss_tensor = torch.concat(loss_tensors_list)
            loss_mean = loss_tensor.mean()
        else:
            # we're not on the last pipeline stage so no losses
            loss_mean = torch.tensor(0.0).cuda()

        return loss_mean

    def get_forward_output_and_loss_func(self):
        def fwd_output_and_loss_func(batch, model):
            batch = [x.cuda(non_blocking=True) for x in batch]
            enc_input, dec_input, labels, loss_mask, enc_mask, dec_mask, position_ids = batch

            output_tensor, encoder_input = model(
                enc_input, dec_input, enc_mask, dec_mask, position_ids, labels, inference=False
            )
            output_tensor = output_tensor.contiguous()

            def loss_func(output_tensor):
                loss = self.frozen_model.loss_func(loss_mask, output_tensor)
                reduced_loss = average_losses_across_data_parallel_group([loss])
                return loss, {'avg': reduced_loss}

            return output_tensor, loss_func

        return fwd_output_and_loss_func

    def backward(self, *args, **kwargs):
        """ LightningModule hook to do backward.
            We want this to do nothing since we run backward in the fwd/bwd functions from apex.
            No need to call it here.
        """
        return

    def optimizer_zero_grad(self, *args, **kwargs):
        """ LightningModule hook to zero grad.
            We want this to do nothing as we are zeroing grads during the training_step.
        """
        return

    def set_input_tensor(self, input_tensor):
        """Set input tensor to be used instead of forward()'s input.
        When using pipeline parallelism the input from the previous
        stage comes from communication, not from the input, so the
        model's forward_step_func won't have it. This function is thus
        used by internal code to bypass the input provided by the
        forward_step_func"""
        self.frozen_model.enc_dec_model.set_input_tensor(input_tensor)

    def _reconfigure_batch_sizes(self, gbs: int, mbs: int):
        app_state = AppState()
        _reconfigure_microbatch_calculator(
            rank=app_state.global_rank,
            rampup_batch_size=None,
            global_batch_size=gbs,
            micro_batch_size=mbs,
            data_parallel_size=parallel_state.get_data_parallel_world_size(),
        )

    def on_train_epoch_start(self) -> None:
        gbs = self.cfg.global_batch_size
        mbs = self.cfg.micro_batch_size
        self._reconfigure_batch_sizes(gbs, mbs)
        return super().on_train_epoch_start()

    def on_validation_epoch_start(self) -> None:
        gbs = self.cfg.get('validation_global_batch_size', self.cfg.global_batch_size)
        mbs = self.cfg.get('validation_micro_batch_size', self.cfg.micro_batch_size)
        self._reconfigure_batch_sizes(gbs, mbs)
        return super().on_validation_epoch_start()

    def training_step(self, batch, batch_idx):
        self._optimizer.zero_grad()
        loss_mean = self.fwd_bwd_step(batch, batch_idx, forward_only=False)
        self.allreduce_gradients()

        ## logging
        # we can only log on one rank if it is rank zero so we broadcast from last rank
        # we can avoid this broadcast by updating the PTL log function to accept specific ranks
        torch.distributed.broadcast(loss_mean, get_last_rank())

        if self.cfg.precision == 16 and hasattr(self.trainer.precision_plugin.scaler, "_scale"):
            loss_scale = self.trainer.precision_plugin.scaler._scale
            if loss_scale is not None:
                self.log('loss_scale', loss_scale)

        self.log('reduced_train_loss', loss_mean, prog_bar=True, rank_zero_only=True)
        lr = self._optimizer.param_groups[0]['lr']
        self.log('lr', lr, rank_zero_only=True)
        self.log('global_step', self.trainer.global_step, prog_bar=True, rank_zero_only=True)
        return loss_mean

    def _reconfigure_and_process_inference_batch(self, global_batch_size_per_gpu, gbs):
        # This should happen only on the last batch of the dataset.
        if global_batch_size_per_gpu != gbs // parallel_state.get_data_parallel_world_size():
            # NOTE: This is reconfiguring to make sure there is no grad-acc for validation batches.
            app_state = AppState()
            _reconfigure_microbatch_calculator(
                rank=app_state.global_rank,
                rampup_batch_size=None,
                global_batch_size=global_batch_size_per_gpu * parallel_state.get_data_parallel_world_size(),
                micro_batch_size=global_batch_size_per_gpu,
                data_parallel_size=parallel_state.get_data_parallel_world_size(),
            )

    def get_predictions(self, input_ids, enc_mask, encoder_input, labels):
        predicted_token_ids, log_probs = self.frozen_model.decode(
            tokens_enc=input_ids,
            enc_mask=enc_mask,
            num_tokens_to_generate=self.decoder_seq_length,
            encoder_input=encoder_input,
            bos_id=self.tokenizer.pad_id
            if self.cfg.data.get('decoder_starts_with_pad', False)
            else self.tokenizer.bos_id,
        )
        # Special ids to text function to handle stripping <eos> and special tokens with sentencepiece tokenizers.
        preds_text = MegatronT5FinetuneModel.ids_to_text(predicted_token_ids, self.tokenizer)
        labels_text = MegatronT5FinetuneModel.ids_to_text(labels, self.tokenizer)
        input_text = MegatronT5FinetuneModel.ids_to_text(input_ids, self.tokenizer)
        return {
            'predicted_token_ids': preds_text,
            'labels': labels_text,
            'enc_inputs': input_text,
        }

    def validation_step(self, batch, batch_idx, inference=False):
        input_ids, dec_input, labels, loss_mask, enc_mask, dec_mask, position_ids = batch

        mode = self.training
        self.eval()
        gbs = self.cfg.get('validation_global_batch_size', self.cfg.global_batch_size)
        self._reconfigure_and_process_inference_batch(input_ids.size(0), gbs)
        loss_mean = self.fwd_bwd_step(batch, batch_idx, forward_only=True)

        if self.first_stage_of_pipeline():
            encoder_input = self.make_encoder_input(input_ids, position_ids, inference=True)
        else:
            encoder_input = None
<<<<<<< HEAD
        if self.cfg.get("report_validation_accuracy", False):
            metrics = self.compute_accuracy(input_ids, enc_mask, encoder_input, labels)
=======

        if self.cfg.get("report_validation_metric", False):
            metrics = self.get_predictions(input_ids, enc_mask, encoder_input, labels)
>>>>>>> 2d2ea621
            metrics['loss'] = loss_mean
        else:
            metrics = {'loss': loss_mean}

        self.train(mode=mode)
        self.frozen_model.eval()
        return metrics

    def validation_epoch_end(self, outputs):
        if self.cfg.get('pipeline_model_parallel_size', 1) > 1:
            if parallel_state.is_pipeline_last_stage():
                # only the last pipeline parallel stages return loss
                averaged_loss = torch.stack([i['loss'] for i in outputs]).mean()
            else:
                averaged_loss = torch.tensor(0.0).cuda()

            # we can only log on one rank if it is rank zero so we broadcast from last rank
            torch.distributed.broadcast(averaged_loss, get_last_rank())

            self.log('val_loss', averaged_loss, prog_bar=True, rank_zero_only=True)
            logging.info(f'Validation loss: {averaged_loss}')

        else:
            averaged_loss = torch.stack([item['loss'] for item in outputs]).mean()
            logging.info(f'Validation loss: {averaged_loss}')
            self.log('val_loss', averaged_loss, prog_bar=True, rank_zero_only=True)

        if self.cfg.get("report_validation_metric", False):
            gather_results = [None for _ in range(parallel_state.get_data_parallel_world_size())]

            all_preds = list(itertools.chain(*[item['predicted_token_ids'] for item in outputs]))
            all_labels = list(itertools.chain(*[item['labels'] for item in outputs]))
            all_inputs = list(itertools.chain(*[item['enc_inputs'] for item in outputs]))

            assert len(all_preds) == len(all_labels)
            assert len(all_preds) == len(all_inputs)

            # Gather inputs, preds, labels from all workers
            torch.distributed.all_gather_object(
                gather_results,
                [(input, pred, label) for (input, pred, label) in zip(all_inputs, all_preds, all_labels)],
                group=parallel_state.get_data_parallel_group(),
            )

            # Deduplicate sentences that may have been distributed across multiple data parallel ranks.
            if parallel_state.get_data_parallel_rank() == 0:

                gather_results_dedup = list(set(itertools.chain(*gather_results)))

                val_metric_dict = self.validation_metric.get_score(
                    [i[2] for i in gather_results_dedup], [i[1] for i in gather_results_dedup],
                )

                for metric, val in val_metric_dict.items():
                    logging.info(f'Validation {metric}: {val}')
                val_metric = list(val_metric_dict.items())[0][1]
                metric_name = list(val_metric_dict.items())[0][0]
            else:
                val_metric = torch.tensor(0.0).cuda()
                metric_name = ''

            self.log(f'val_{metric_name}', val_metric, prog_bar=True, rank_zero_only=True)

        gbs = self.cfg.global_batch_size
        mbs = self.cfg.micro_batch_size
        self._reconfigure_batch_sizes(gbs, mbs)

    def test_step(self, batch, batch_idx):
        return self.validation_step(batch, batch_idx)

    def test_epoch_end(self, outputs):
        self.validation_epoch_end(outputs)

    def build_virtual_prompt_dataset(
        self, dataset_paths, batch_size, for_train, drop_last, shuffle, num_workers, pin_memory
    ):
        dataset = T5PromptLearningDataset(
            datasets=dataset_paths,
            tokenizer=self.tokenizer,
            virtual_prompt_source=self.virtual_prompt_source,
            task_templates=self.task_templates,
            pseudo_tokens=self.pseudo_tokens,
            pad_token_id=self.pad_token_id,
            max_seq_length=self.cfg.data.get('max_seq_length', self.frozen_model.cfg.max_position_embeddings),
            min_seq_length=self.cfg.data.get('min_seq_length', 1),
            add_bos=self.cfg.data.get('add_bos', False),
            add_eos=self.cfg.data.get('add_eos', True),
            decoder_starts_with_pad=self.cfg.data.get('decoder_starts_with_pad', False),
            add_eos_to_decoder_output=self.cfg.data.get('add_eos_to_decoder_output', True),
            add_sentinel_to_input=self.cfg.data.get('add_sentinel_to_input', True),
            ul2_prompt_token=self.cfg.data.get('ul2_prompt_token', None),
            for_train=for_train,
        )

        rank = parallel_state.get_data_parallel_rank()
        world_size = parallel_state.get_data_parallel_world_size()
        sampler = torch.utils.data.distributed.DistributedSampler(
            dataset, num_replicas=world_size, rank=rank, shuffle=shuffle, seed=self.cfg.seed
        )

        dataloader = torch.utils.data.DataLoader(
            dataset,
            collate_fn=dataset.collate_fn,
            sampler=sampler,
            batch_size=batch_size // world_size,
            drop_last=drop_last,
            num_workers=num_workers,
            pin_memory=pin_memory,
            persistent_workers=True,  # (@adithyare and @eharper) We need to set this to True to get around issues with spawn=True
        )
        print('build success', len(dataloader), dataset_paths)
        return dataset, dataloader

    def predict_step(self, batch: Any, batch_idx: int, dataloader_idx: int = 0) -> Any:

        input_ids, dec_input, labels, loss_mask, enc_mask, dec_mask, position_ids = batch

        batch_size, seq_length = input_ids.shape
        if self.first_stage_of_pipeline():
            encoder_input = self.make_encoder_input(input_ids, position_ids, inference=True)
        else:
            encoder_input = torch.zeros((batch_size, seq_length, self.hidden_size), dtype=self.autocast_dtype).cuda()
        predicted_token_ids, log_probs = self.frozen_model.decode(
            tokens_enc=input_ids,
            enc_mask=enc_mask,
            num_tokens_to_generate=self.decoder_seq_length,
            encoder_input=encoder_input,
            bos_id=self.tokenizer.pad_id
            if self.cfg.data.get('decoder_starts_with_pad', False)
            else self.tokenizer.bos_id,
        )
        # Special ids to text function to handle stripping <eos> and special tokens with sentencepiece tokenizers.
        preds_text = MegatronT5FinetuneModel.ids_to_text(predicted_token_ids, self.tokenizer)
        input_text = MegatronT5FinetuneModel.ids_to_text(input_ids, self.tokenizer)

        if labels is not None:
            labels_text = MegatronT5FinetuneModel.ids_to_text(labels, self.tokenizer)
        else:
            labels_text = [None] * len(preds_text)

        return {
            'input_text': input_text,
            'preds_text': preds_text,
            'labels_text': labels_text,
        }

    def on_predict_epoch_end(self, outputs: List[Any]) -> None:

        gather_results = [None for _ in range(parallel_state.get_data_parallel_world_size())]
        all_preds = list(itertools.chain(*[item['preds_text'] for item in outputs[0]]))
        all_labels = list(itertools.chain(*[item['labels_text'] for item in outputs[0]]))
        all_inputs = list(itertools.chain(*[item['input_text'] for item in outputs[0]]))

        assert len(all_preds) == len(all_labels)
        assert len(all_preds) == len(all_inputs)

        # Gather inputs, predictions, and ground truths from all workers
        torch.distributed.all_gather_object(
            gather_results,
            [(input, pred, label) for (input, pred, label) in zip(all_inputs, all_preds, all_labels)],
            group=parallel_state.get_data_parallel_group(),
        )

        # Deduplicate sentences that may have been distributed across multiple data parallel ranks.
        if parallel_state.get_data_parallel_rank() == 0:
            gather_results_dedup = list(set(itertools.chain(*gather_results)))

            input_prediction_pair = []
            correct = 0
            for (input, pred, label) in gather_results_dedup:
                input_prediction_pair.append((input, pred))
                if label:
                    if pred == label:
                        correct += 1

            acc = correct / len(gather_results_dedup) if all_labels[0] else None
            logging.info(f'Prediction results: {acc}')
            logging.info(f'Test finish')<|MERGE_RESOLUTION|>--- conflicted
+++ resolved
@@ -331,14 +331,9 @@
             encoder_input = self.make_encoder_input(input_ids, position_ids, inference=True)
         else:
             encoder_input = None
-<<<<<<< HEAD
-        if self.cfg.get("report_validation_accuracy", False):
-            metrics = self.compute_accuracy(input_ids, enc_mask, encoder_input, labels)
-=======
 
         if self.cfg.get("report_validation_metric", False):
             metrics = self.get_predictions(input_ids, enc_mask, encoder_input, labels)
->>>>>>> 2d2ea621
             metrics['loss'] = loss_mean
         else:
             metrics = {'loss': loss_mean}
