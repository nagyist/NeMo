# Copyright (c) 2022, NVIDIA CORPORATION & AFFILIATES.  All rights reserved.
# Copyright 2019 The Google Research Authors.
#
# Licensed under the Apache License, Version 2.0 (the "License");
# you may not use this file except in compliance with the License.
# You may obtain a copy of the License at
#
#     http://www.apache.org/licenses/LICENSE-2.0
#
# Unless required by applicable law or agreed to in writing, software
# distributed under the License is distributed on an "AS IS" BASIS,
# WITHOUT WARRANTIES OR CONDITIONS OF ANY KIND, either express or implied.
# See the License for the specific language governing permissions and
# limitations under the License.

'''
This file contains code artifacts adapted from the original implementation:
https://github.com/google-research/google-research/blob/master/schema_guided_dst/baseline/train_and_predict.py
'''

import collections
import os
import random
from typing import Dict, Optional, Union

import numpy as np
import torch
from omegaconf import DictConfig
from pytorch_lightning import Trainer
from torch.utils.data import DataLoader
from transformers import AutoModelWithLMHead

from nemo.collections.nlp.data.dialogue import DialogueGPTClassificationDataset, DialogueSGDDataProcessor, Schema
from nemo.collections.nlp.data.dialogue.data_processor.assistant_data_processor import DialogueAssistantDataProcessor
from nemo.collections.nlp.metrics.classification_report import ClassificationReport
from nemo.collections.nlp.metrics.dialogue_metrics import DialogueClassificationMetrics
from nemo.collections.nlp.models.language_modeling.megatron_gpt_model import MegatronGPTModel
from nemo.collections.nlp.models.nlp_model import NLPModel
from nemo.core.classes.common import PretrainedModelInfo
from nemo.utils import logging
from nemo.utils.get_rank import is_global_rank_zero

__all__ = ['DialogueGPTClassificationModel']

NUM_TASKS = 1  # focussing on intent currently 6  # number of multi-head tasks


class DialogueGPTClassificationModel(NLPModel):
    def __init__(
        self, cfg: DictConfig, trainer: Trainer = None,
    ):

        self.cfg = cfg
        self.eval_mode = cfg.eval_mode
        self.data_prepared = False

<<<<<<< HEAD
        self.setup_tokenizer(cfg.tokenizer)
=======
>>>>>>> 347c782b
        super().__init__(cfg=cfg, trainer=trainer, no_lm_init=True)

        if self.cfg.library == "huggingface":
            self.language_model = AutoModelWithLMHead.from_pretrained(cfg.language_model.pretrained_model_name)
            self.language_model.resize_token_embeddings(len(self.tokenizer.tokenizer))
        elif self.cfg.library == "megatron":
            self.language_model = MegatronGPTModel.restore_from(cfg.language_model.lm_checkpoint, trainer=trainer)
            # 1 corresponds to intent slot; 0 corresponds to squad
            self.prompt_tags = [1, 0] if 'prompt_table' in dir(self.language_model) else []
            if hasattr(self.language_model, 'prompt_table'):
                self.language_model.prompt_tuning_param_freeze_and_optimizer_setup()

            # Init all new prompts
            for idx, tag in enumerate(cfg.new_prompt_tags):
                self.prompt_tags.append(tag)
                init_method = cfg.new_prompt_init_methods[idx]
                if init_method == "text":
                    init_text = cfg.new_prompt_init_text[idx]
                    self.language_model.init_prompt_from_text(tag, init_text)
                elif init_method == 'random':
                    self.language_model.init_prompt_from_random(tag)
                else:
                    raise ValueError(
                        f'\n Soft prompt init method {init_method} is not recognized, please use text or random'
                    )

        all_labels = list(
            self._train_dl.dataset.all_possible_labels.union(
                self._validation_dl.dataset.all_possible_labels, self._test_dl.dataset.all_possible_labels
            )
        )
        self.label_to_ids = collections.defaultdict(int)

        for i in range(len(all_labels)):
            self.label_to_ids[all_labels[i]] = i

        self.all_existing_labels = set(self.label_to_ids.keys())

        self.token_to_words = {}
        self.classification_report = ClassificationReport(
            num_classes=len(self.label_to_ids) + 1, mode='micro', label_ids=self.label_to_ids, dist_sync_on_step=True
        )

    def training_step(self, batch, batch_idx):

        (
            input_ids,
            attn_masks,
            labels,
            candidate_input_ids,
            candidate_attn_masks,
            template_length,
            utterance_length,
            correct_candidate,
        ) = batch
        # construct training samples as generating " Answer: yes/no" after "<utterance> <label_type>: <candidate_label>"
        if self.eval_mode == "binary_score":
            new_input_ids = []
            new_attn_masks = []
            for i in range(candidate_input_ids.size(0)):
                # in some datasets like assistant, there might be 60+ possible intents with 1 correct intent
                # therefore we might not want to use all possible intents as negative samples
                # instead use {binary_score_subsample_ratio} negative samples for every positive sample
                if self.cfg.dataset.binary_score_subsample:
                    new_input_ids.append(candidate_input_ids[i, 2 * correct_candidate[i].item(), :])
                    new_attn_masks.append(candidate_attn_masks[i, 2 * correct_candidate[i].item(), :])
                    possible_negatives = []
                    for j in range(0, candidate_input_ids.size(1), 2):
                        if j > 0 and torch.equal(candidate_input_ids[i, j, :], candidate_input_ids[i, 0, :]):
                            break
                        if j != 2 * correct_candidate[i].item():
                            possible_negatives.append(j)
                    negative_samples = random.choices(
                        possible_negatives, k=int(self.cfg.dataset.binary_score_subsample_ratio)
                    )
                    for negative_sample in negative_samples:
                        new_input_ids.append(candidate_input_ids[i, negative_sample, :])
                        new_attn_masks.append(candidate_attn_masks[i, negative_sample, :])

                else:
                    for j in range(0, candidate_input_ids.size(1), 2):
                        if j > 0 and torch.equal(candidate_input_ids[i, j, :], candidate_input_ids[i, 0, :]):
                            break
                        new_input_ids.append(candidate_input_ids[i, j, :])
                        new_attn_masks.append(candidate_attn_masks[i, j, :])
            input_ids = torch.stack(new_input_ids)
            attn_masks = torch.stack(new_attn_masks)
            labels = self.get_binary_score_labels(input_ids)

        loss = self(input_ids, attn_masks, labels)
        self.log("train_loss", loss, on_step=True, on_epoch=True, prog_bar=True, logger=True)
        return {'loss': loss}

    def validation_step(self, batch, batch_idx):
        return self.eval_step_helper(batch=batch)

    def validation_epoch_end(self, outputs):
        self.eval_epoch_end(outputs, mode='val')

    def test_epoch_end(self, outputs):
        self.eval_epoch_end(outputs, mode='test')

    def eval_epoch_end(self, outputs, mode='val'):

        generated_field = []
        ground_truth_field = []
        inputs = []
        for output in outputs:
            generated_field += output["generated_field"]
            ground_truth_field += output["ground_truth_field"]
            inputs += output["input"]

        with_slots = self.cfg.dataset.target_template == "with_slots"

        generated_labels, generated_slots = DialogueClassificationMetrics.split_label_and_slots(
            generated_field, with_slots=with_slots
        )
        ground_truth_labels, ground_truth_slots = DialogueClassificationMetrics.split_label_and_slots(
            ground_truth_field, with_slots=with_slots
        )

        os.makedirs(self.cfg.dataset.dialogues_example_dir, exist_ok=True)
        filename = os.path.join(self.cfg.dataset.dialogues_example_dir, f"{mode}_predictions.jsonl")

        DialogueClassificationMetrics.save_predictions(
            filename,
            generated_labels,
            generated_slots,
            ground_truth_labels,
            ground_truth_slots,
            generated_field,
            ground_truth_field,
            inputs,
        )

        label_acc = np.mean([int(generated_labels[i] == ground_truth_labels[i]) for i in range(len(generated_labels))])

        generated_field_ids = torch.tensor([self.label_to_ids[label] for label in generated_labels], dtype=int).to(
            self.classification_report.device
        )

        ground_truth_field_ids = torch.tensor(
            [self.label_to_ids[label] for label in ground_truth_labels], dtype=int
        ).to(self.classification_report.device)

        tp, fn, fp, _ = self.classification_report(generated_field_ids, ground_truth_field_ids)

        precision, recall, f1, report = self.classification_report.compute()
        self.classification_report.reset()

        (
            slot_precision,
            slot_recall,
            slot_f1,
            slot_joint_goal_accuracy,
        ) = DialogueClassificationMetrics.get_slot_filling_metrics(generated_slots, ground_truth_slots)

        logging.info(report)

        self.log('{}_precision'.format(self.cfg.dataset.field), precision)
        self.log('{}_f1'.format(self.cfg.dataset.field), f1)
        self.log('{}_recall'.format(self.cfg.dataset.field), recall)
        self.log('{}_{}_accuracy'.format(mode, self.cfg.dataset.field), label_acc * 100)
        self.log('slot_precision', slot_precision)
        self.log('slot_recall', slot_recall)
        self.log('slot_f1', slot_f1)
        self.log('slot_joint_goal_accuracy', slot_joint_goal_accuracy)

    def test_step(self, batch, batch_idx):
        return self.eval_step_helper(batch=batch, mode='test')

    # for inference only
    def predict_step(self, batch, batch_idx, dataloader_idx=None):
        # return self(batch)
        raise NotImplementedError()

    def forward(self, input_ids, attention_mask, labels):

        if self.cfg.library == "huggingface":
            output = self.language_model(input_ids=input_ids, attention_mask=attention_mask, labels=labels)
            loss = output['loss']

        elif self.cfg.library == "megatron":
            num_prompt_tokens = (
                self.language_model.num_prompt_tokens if hasattr(self.language_model, 'num_prompt_tokens') else 0
            )
            position_ids = torch.arange(
                start=num_prompt_tokens,
                end=num_prompt_tokens + input_ids.size(1),
                dtype=torch.long,
                device=input_ids.device,
            )

            position_ids = position_ids.unsqueeze(0).repeat(input_ids.size(0), 1)

            # 'assit_intent_and_slot' has prompt_id of 1
            # 'assit_intent_and_slot_with_options' has prompt_id of 2
            prompt_ids = torch.tensor([1] * input_ids.size(0)) if self.prompt_tags else None

            # this makes a 1d tensor of values 2 rather than 1, which is the prompt_id of 'assit_intent_and_slot_with_options'
            if self.cfg.dataset.prompt_template == "prompt_tuning_with_options" and prompt_ids is not None:
                prompt_ids = prompt_ids * 2
            attn_mask_add_on = torch.ones((attention_mask.size(0), num_prompt_tokens), device=attention_mask.device)
            full_attention_mask = torch.cat([attn_mask_add_on, attention_mask], axis=-1)
            full_attention_mask_expand = torch.tril(
                full_attention_mask.unsqueeze(2).tile(full_attention_mask.size(1))
            ).unsqueeze(1)

            attn_mask = full_attention_mask_expand > 0

            prompt_token_labels = torch.full(
                size=(input_ids.size(0), num_prompt_tokens),
                fill_value=self.tokenizer.tokenizer.pad_token_id,
                dtype=torch.long,
                device=input_ids.device,
            )

            input_ids_new = torch.cat([prompt_token_labels, input_ids], axis=1)
            make_up_last_column_input_ids = (
                torch.ones_like(input_ids_new[:, -1:]) * self.tokenizer.tokenizer.pad_token_id
            )
            left_shifted_input_ids = torch.cat([input_ids_new[:, 1:], make_up_last_column_input_ids], axis=-1)

            unmasked_unreduced_loss = self.language_model(
                input_ids, position_ids, attn_mask, left_shifted_input_ids, prompt_ids=prompt_ids
            )

            labels = torch.cat([torch.zeros_like(prompt_token_labels), labels], axis=1)
            make_up_last_column_labels = torch.ones_like(labels[:, -1:]) * self.tokenizer.tokenizer.pad_token_id
            new_labels = torch.cat([labels[:, 1:], make_up_last_column_labels], axis=-1)
            filler = torch.zeros_like(new_labels)
            labels_mask_0 = torch.where(new_labels != -100, new_labels, filler)
            labels_mask = labels_mask_0 > 0

            loss = self.language_model.loss_func(labels_mask, unmasked_unreduced_loss)

        return loss

    def decode(self, tokens):
        if tokens not in self.token_to_words:
            self.token_to_words[tokens] = self.tokenizer.tokenizer.decode(tokens)
        return self.token_to_words[tokens]

    def binary_score_candidates(
        self,
        candidate_input_ids,
        candidate_attn_masks,
        utterance_length,
        labels,
        template_length,
        correct_candidate,
        minus_negative=True,
    ):
        best_candidate_input_ids = []

        for i in range(candidate_input_ids.size(0)):
            best_j = 0

            lowest_loss = float("inf")

            for j in range(0, candidate_input_ids.size(1), 2):

                if j > 0 and torch.equal(candidate_input_ids[i, j, :], candidate_input_ids[i, 0, :]):
                    break

                start_yes = j if j // 2 == correct_candidate[i].item() else j + 1

                cand_loss = self(
                    candidate_input_ids[i, start_yes : start_yes + 1, :],
                    candidate_attn_masks[i, start_yes : start_yes + 1, :],
                    self.get_binary_score_labels(candidate_input_ids[i, start_yes : start_yes + 1, :]),
                )

                considered_loss = cand_loss.item()

                if minus_negative:
                    start_no = j + 1 if j // 2 == correct_candidate[i].item() else j

                    negative_cand_loss = self(
                        candidate_input_ids[i, start_no : start_no + 1, :],
                        candidate_attn_masks[i, start_no : start_no + 1, :],
                        self.get_binary_score_labels(candidate_input_ids[i, start_no : start_no + 1, :]),
                    )
                    considered_loss -= negative_cand_loss.item()

                if considered_loss < lowest_loss:
                    best_j = start_yes
                    lowest_loss = considered_loss

            best_candidate_input_ids.append(candidate_input_ids[i, best_j, :])

        candidate_tokens = torch.stack(best_candidate_input_ids)
        generated_field, ground_truth_field = self.process_into_structured_fields(
            candidate_tokens, labels, template_length=template_length
        )
        return generated_field, ground_truth_field

    def get_binary_score_labels(self, input_ids):
        # mask out every token except the last token for yes/no/true/false
        labels = torch.zeros_like(input_ids)

        for i in range(input_ids.size(0)):
            for j in range(input_ids.size(1)):
                if input_ids.data[0, j] == self.tokenizer.tokenizer.pad_token_id:
                    stop_point = j
                    break
            last_point = stop_point - 1
            labels.data[i, last_point] = input_ids[i, last_point]

        return labels

    def rank_candidates(
        self, candidate_input_ids, candidate_attn_masks, utterance_length, labels, template_length, minus_prior=True
    ):
        best_candidate_input_ids = []

        for i in range(candidate_input_ids.size(0)):
            best_j = 0

            lowest_loss = float("inf")

            utterance_end = utterance_length[i].item()
            for j in range(candidate_input_ids.size(1)):

                if 0 < j < candidate_input_ids.size(1) and torch.equal(
                    candidate_input_ids[i, j, :], candidate_input_ids[i, 0, :]
                ):
                    break

                cand_loss = self(
                    candidate_input_ids[i, j : j + 1, :],
                    candidate_attn_masks[i, j : j + 1, :],
                    candidate_input_ids[i, j : j + 1, :],
                )

                considered_loss = cand_loss.item()

                if minus_prior:
                    utterance_free_cand_loss = self(
                        candidate_input_ids[i, j : j + 1, utterance_end:],
                        candidate_attn_masks[i, j : j + 1, utterance_end:],
                        candidate_input_ids[i, j : j + 1, utterance_end:],
                    )
                    considered_loss -= utterance_free_cand_loss.item()

                if considered_loss < lowest_loss:
                    best_j = j
                    lowest_loss = considered_loss

            best_candidate_input_ids.append(candidate_input_ids[i, best_j, :])

        candidate_tokens = torch.stack(best_candidate_input_ids)
        generated_field, ground_truth_field = self.process_into_structured_fields(
            candidate_tokens, labels, template_length=template_length
        )
        return generated_field, ground_truth_field

    def prepare_megatron_generation(self, labels, input_ids, template_length):
        """
        # adapted from MegatronGPTModel._bucketize_gpt_inference 
        """
        batch_size = labels.size(0)
        prompt_tags = [self.prompt_tags[0]] * batch_size if self.prompt_tags else None
        batch_tokens = input_ids.tolist()

        # unpad tokens
        lens = template_length
        indxs = [index for index in range(batch_size)]
        for lenn, index in zip(lens, indxs):
            batch_tokens[index] = batch_tokens[index][:lenn]

        # chunk tokens by same length
        pre_buckets, lens = [], list(set(lens.tolist()))
        for lenn in lens:
            pre_buckets.append([(tokens, index) for index, tokens in enumerate(batch_tokens) if len(tokens) == lenn])

        buckets, positions, bucket_prompt_tags = [], [], []

        # get buckets and prompts initial positions
        for bucket in pre_buckets:
            buckets.append(torch.tensor([item[0] for item in bucket]).to(device=labels.device))
            positions.append([item[1] for item in bucket])

            # bucket prompt tags identically to their corresponding examples
            if prompt_tags:
                bucket_prompt_tags.append([prompt_tags[item[1]] for item in bucket])

        # Flatten position list
        positions = [item for sublist in positions for item in sublist]

        # Flatten buckets and bucket_prompt_tags # temp fix for megatron complete issue. However, this is also slower than bucketized inference
        buckets = [item.unsqueeze(0) for sublist in buckets for item in sublist]
        bucket_prompt_tags = [[item] for sublist in bucket_prompt_tags for item in sublist]

        request = {"tokens": buckets, "prompt_tags": bucket_prompt_tags}

        return positions, request

    def post_process_megatron_generation(self, outputs):
        text_outputs = [output[0] for output in outputs]
        generated_tokens = self.tokenizer.tokenizer(text_outputs, padding=True, return_tensors="pt").data["input_ids"]
        return generated_tokens

    def generate_candidates(self, labels, template_length, input_ids, attn_masks):

        tokens_to_generate = self.cfg.tokens_to_generate

        if self.cfg.library == "huggingface":
            generated_tokens = []
            max_length = 0
            for i in range(input_ids.size(0)):
                param_dict = {
                    "input_ids": input_ids[i : i + 1, : template_length[i]],
                    "attention_masks": attn_masks[i : i + 1, : template_length[i]],
                    "max_length": template_length[i] + tokens_to_generate,
                    "pad_token_id": self.tokenizer.tokenizer.pad_token_id,
                }
                generated_tokens.append(self.language_model.generate(**param_dict))
                max_length = max(max_length, generated_tokens[-1].size(1))

            # pad each generated to ensure they are of same length in dim 1, therefore stack-able
            generated_tokens = [
                torch.cat(
                    [i, torch.ones((1, max_length - i.size(1))).to(i.device) * self.tokenizer.tokenizer.pad_token_id],
                    axis=-1,
                )
                for i in generated_tokens
            ]
            generated_tokens = torch.cat(generated_tokens, axis=0)

        elif self.cfg.library == "megatron":
            positions, request = self.prepare_megatron_generation(labels, input_ids, template_length)
            outputs = self.language_model.complete(request, positions, tokens_to_generate)
            generated_tokens = self.post_process_megatron_generation(outputs)

        generated_field, ground_truth_field = self.process_into_structured_fields(
            generated_tokens, labels, template_length=template_length
        )

        return generated_field, ground_truth_field

    def eval_step_helper(self, batch, mode='val'):
        (
            input_ids,
            attn_masks,
            labels,
            candidate_input_ids,
            candidate_attn_masks,
            template_length,
            utterance_length,
            correct_candidate,
        ) = batch

        loss = self(input_ids, attn_masks, labels)
        self.log("{}_loss".format(mode), loss, on_step=True, on_epoch=True, prog_bar=True, logger=True)

        # ranking using perplexity of candidates following the "<utterance> <label_type>:"
        if self.eval_mode == "ranking":
            generated_field, ground_truth_field = self.rank_candidates(
                candidate_input_ids, candidate_attn_masks, utterance_length, labels, template_length
            )
        # autoregressively generate candidates (possibly with constraint)
        elif self.eval_mode == "generation":
            generated_field, ground_truth_field = self.generate_candidates(
                labels, template_length, input_ids, attn_masks
            )
        # comparing likelihood based on the perplexity of generating " Answer: yes" after "<utterance> <label_type>: <candidate_label>"
        # (optionally, the difference of that with " Answer: no" using the flag minus_negative=True)
        elif self.eval_mode == "binary_score":
            generated_field, ground_truth_field = self.binary_score_candidates(
                candidate_input_ids, candidate_attn_masks, utterance_length, labels, template_length, correct_candidate
            )

        else:
            raise ValueError(
                "{} is not among supported options (ranking, generation, binary_score)".format(self.eval_mode)
            )

        return {
            'loss': loss,
            'input': self.tokenizer.tokenizer.batch_decode(input_ids, skip_special_tokens=True),
            'generated_field': generated_field,
            'ground_truth_field': ground_truth_field,
        }

    def process_into_structured_fields(self, generated_tokens, labels, template_length=None):

        generated_field = []

        for i in range(generated_tokens.size(0)):
            start_point = 0 if template_length is None else template_length[i].item()
            stop_point = generated_tokens.size(1)

            for j in range(start_point, stop_point):
                if generated_tokens.data[i, j] == self.tokenizer.tokenizer.pad_token_id:
                    stop_point = j
                    break

            # this is to account for the tokens ' Answer: ' + 'yes'/'no'/'true'/'false'
            if self.eval_mode == "binary_score":
                stop_point -= 3

            one_generated_field = self.decode(generated_tokens[i, start_point:stop_point]).strip()
            generated_field.append(one_generated_field)

        ground_truth_field = self.process_ground_truth_field(labels)

        return generated_field, ground_truth_field

    def process_ground_truth_field(self, labels):
        ground_truth_field = []

        for i in range(labels.size(0)):
            correct_label = tuple(
                [j for j in labels.data[i] if j != self.tokenizer.tokenizer.pad_token_id and j != -100]
            )
            ground_truth_field.append(self.decode(correct_label).strip())

        return ground_truth_field

    def prepare_data(self):
        """
        Preprocessed schema and dialogues and caches this
        """
        if self.data_prepared:
            return

        if self._cfg.dataset.task == 'sgd':
            schema_config = {
                "MAX_NUM_CAT_SLOT": self._cfg.dataset.max_num_cat_slot,
                "MAX_NUM_NONCAT_SLOT": self._cfg.dataset.max_num_noncat_slot,
                "MAX_NUM_VALUE_PER_CAT_SLOT": self._cfg.dataset.max_value_per_cat_slot,
                "MAX_NUM_INTENT": self._cfg.dataset.max_num_intent,
                "NUM_TASKS": NUM_TASKS,
                "MAX_SEQ_LENGTH": self._cfg.dataset.max_seq_length,
            }
            all_schema_json_paths = []
            for dataset_split in ['train', 'test', 'dev']:
                all_schema_json_paths.append(os.path.join(self._cfg.dataset.data_dir, dataset_split, "schema.json"))
            schemas = Schema(all_schema_json_paths)

            self.dialogues_processor = DialogueSGDDataProcessor(
                task_name=self._cfg.dataset.task_name,
                data_dir=self._cfg.dataset.data_dir,
                dialogues_example_dir=self._cfg.dataset.dialogues_example_dir,
                tokenizer=self.tokenizer,
                schemas=schemas,
                schema_config=schema_config,
                subsample=self._cfg.dataset.subsample,
            )
            if is_global_rank_zero():
                overwrite_dial_files = not self._cfg.dataset.use_cache
                self.dialogues_processor.save_dialog_examples(overwrite_dial_files=overwrite_dial_files)
        elif self._cfg.dataset.task in ['assistant', "zero_shot"]:
            self.dialogues_processor = DialogueAssistantDataProcessor(
                data_dir=self._cfg.dataset.data_dir, tokenizer=self.tokenizer,
            )
        else:
            raise ValueError("Only sgd, assistant, zero_shot supported for Dialogue GPT Classification Model")

        self.data_prepared = True

    def update_data_dirs(self, data_dir: str, dialogues_example_dir: str):
        """
        Update data directories

        Args:
            data_dir: path to data directory
            dialogues_example_dir: path to preprocessed dialogues example directory, if not exists will be created.
        """
        if not os.path.exists(data_dir):
            raise ValueError(f"{data_dir} is not found")
        self._cfg.dataset.data_dir = data_dir
        self._cfg.dataset.dialogues_example_dir = dialogues_example_dir
        logging.info(f'Setting model.dataset.data_dir to {data_dir}.')
        logging.info(f'Setting model.dataset.dialogues_example_dir to {dialogues_example_dir}.')

    def setup_training_data(self, train_data_config: Optional[DictConfig] = None):
        self.prepare_data()
        self._train_dl = self._setup_dataloader_from_config(cfg=train_data_config, split=train_data_config.ds_item)

    def setup_multiple_validation_data(self, val_data_config: Optional[DictConfig] = None):
        return self.setup_validation_data(val_data_config)

    def setup_validation_data(self, val_data_config: Optional[DictConfig] = None):
        self.prepare_data()
        self._validation_dl = self._setup_dataloader_from_config(cfg=val_data_config, split=val_data_config.ds_item)

    def setup_multiple_test_data(self, test_data_config: Union[DictConfig, Dict]):
        self.setup_test_data(test_data_config)

    def setup_test_data(self, test_data_config: Optional[DictConfig] = None):
        self.prepare_data()
        self._test_dl = self._setup_dataloader_from_config(cfg=test_data_config, split=test_data_config.ds_item)

    def _setup_dataloader_from_config(self, cfg: DictConfig, split: str) -> DataLoader:
        dataset_cfg = self._cfg.dataset
        data_dir = dataset_cfg.data_dir

        if not os.path.exists(data_dir):
            raise FileNotFoundError(f"Data directory is not found at: {data_dir}.")

        dataset = DialogueGPTClassificationDataset(
            dataset_split=split,
            dialogues_processor=self.dialogues_processor,
            tokenizer=self.dialogues_processor._tokenizer,
            cfg=dataset_cfg,
        )

        dl = torch.utils.data.DataLoader(
            dataset=dataset,
            batch_size=cfg.batch_size,
            collate_fn=dataset.collate_fn,
            drop_last=cfg.drop_last,
            shuffle=cfg.shuffle,
            num_workers=cfg.num_workers,
            pin_memory=cfg.pin_memory,
        )
        return dl

    @classmethod
    def list_available_models(cls) -> Optional[PretrainedModelInfo]:
        """
        This method returns a list of pre-trained model which can be instantiated directly from NVIDIA's NGC cloud.

        Returns:
            List of available pre-trained models.
        """
        result = []
        return result<|MERGE_RESOLUTION|>--- conflicted
+++ resolved
@@ -54,10 +54,6 @@
         self.eval_mode = cfg.eval_mode
         self.data_prepared = False
 
-<<<<<<< HEAD
-        self.setup_tokenizer(cfg.tokenizer)
-=======
->>>>>>> 347c782b
         super().__init__(cfg=cfg, trainer=trainer, no_lm_init=True)
 
         if self.cfg.library == "huggingface":
