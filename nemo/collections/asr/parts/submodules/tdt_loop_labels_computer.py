--- conflicted
+++ resolved
@@ -306,11 +306,8 @@
         self,
         encoder_output: torch.Tensor,
         encoder_output_length: torch.Tensor,
-<<<<<<< HEAD
         prev_state: Optional[Any] = None,
         prev_labels: Optional[torch.Tensor] = None,
-=======
->>>>>>> 32503fd9
     ) -> Tuple[rnnt_utils.BatchedHyps, Optional[rnnt_utils.BatchedAlignments], Any]:
         """
         Pure PyTorch implementation
@@ -558,11 +555,8 @@
         self,
         encoder_output: torch.Tensor,
         encoder_output_length: torch.Tensor,
-<<<<<<< HEAD
         prev_state: Optional[Any] = None,
         prev_labels: Optional[torch.Tensor] = None,
-=======
->>>>>>> 32503fd9
     ) -> Tuple[rnnt_utils.BatchedHyps, Optional[rnnt_utils.BatchedAlignments], Any]:
         """
         Implementation with CUDA graphs.
@@ -1028,11 +1022,8 @@
         self,
         x: torch.Tensor,
         out_len: torch.Tensor,
-<<<<<<< HEAD
         prev_state: Optional[Any] = None,
         prev_labels: Optional[torch.Tensor] = None,
-=======
->>>>>>> 32503fd9
     ) -> Tuple[rnnt_utils.BatchedHyps, Optional[rnnt_utils.BatchedAlignments], Any]:
         """
         Entry point for the decoding algorithm
