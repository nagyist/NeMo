# Copyright (c) 2024, NVIDIA CORPORATION.  All rights reserved.
#
# Licensed under the Apache License, Version 2.0 (the "License");
# you may not use this file except in compliance with the License.
# You may obtain a copy of the License at
#
#     http://www.apache.org/licenses/LICENSE-2.0
#
# Unless required by applicable law or agreed to in writing, software
# distributed under the License is distributed on an "AS IS" BASIS,
# WITHOUT WARRANTIES OR CONDITIONS OF ANY KIND, either express or implied.
# See the License for the specific language governing permissions and
# limitations under the License.

from typing import Dict, Optional, Tuple

import torch.utils.data
from lhotse.dataset import AudioSamples
from lhotse.dataset.collation import collate_vectors

from nemo.collections.common.tokenizers.aggregate_tokenizer import TokenizerWrapper
from nemo.collections.common.tokenizers.tokenizer_spec import TokenizerSpec
from nemo.core.neural_types import AudioSignal, LabelsType, LengthsType, NeuralType


class LhotseSpeechToTextBpeDataset(torch.utils.data.Dataset):
    """
    This dataset is based on BPE datasets from audio_to_text.py.
    Unlike native NeMo datasets, Lhotse dataset defines only the mapping from
    a CutSet (meta-data) to a mini-batch with PyTorch tensors.
    Specifically, it performs tokenization, I/O, augmentation, and feature extraction (if any).
    Managing data, sampling, de-duplication across workers/nodes etc. is all handled
    by Lhotse samplers instead.
    """

    @property
    def output_types(self) -> Optional[Dict[str, NeuralType]]:
        return {
            'audio_signal': NeuralType(('B', 'T'), AudioSignal()),
            'a_sig_length': NeuralType(tuple('B'), LengthsType()),
            'transcripts': NeuralType(('B', 'T'), LabelsType()),
            'transcript_length': NeuralType(tuple('B'), LengthsType()),
            'sample_id': NeuralType(tuple('B'), LengthsType(), optional=True),
        }

<<<<<<< HEAD
    def __init__(self, tokenizer: TokenizerSpec):
=======
    def __init__(self, tokenizer, return_cuts=False):
>>>>>>> 9abd81be
        super().__init__()
        self.tokenizer = TokenizerWrapper(tokenizer)
        self.load_audio = AudioSamples(fault_tolerant=True)
        self.return_cuts = return_cuts

    def __getitem__(self, cuts) -> Tuple[torch.Tensor, ...]:
        audio, audio_lens, cuts = self.load_audio(cuts)
        tokens = [
            torch.cat(
                [
                    torch.as_tensor(s.tokens if hasattr(s, "tokens") else self.tokenizer(s.text or "", s.language))
                    for s in c.supervisions
                ],
                dim=0,
            )
            for c in cuts
        ]
        token_lens = torch.tensor([t.size(0) for t in tokens], dtype=torch.long)
        tokens = collate_vectors(tokens, padding_value=0)
<<<<<<< HEAD
        return audio, audio_lens, tokens, token_lens
=======
        if self.return_cuts:
            return audio, audio_lens, tokens, token_lens, cuts.drop_in_memory_data()
        return audio, audio_lens, tokens, token_lens


class TokenizerWrapper:
    """
    Provide a unified interface for NeMo Tokenizer, AggregateTokenizer, and (char) Parser.
    """

    def __init__(self, tokenizer):
        self._tokenizer = tokenizer
        if isinstance(tokenizer, AggregateTokenizer):
            self._impl = self._call_agg_tokenizer
        elif isinstance(tokenizer, TokenizerSpec):
            self._impl = self._call_tokenizer
        else:
            self._impl = self._call_parser

    def __call__(self, text: str, lang: str | None = None):
        return self._impl(text, lang)

    def _call_agg_tokenizer(self, text: str, lang: str | None = None):
        assert lang is not None, "Expected 'lang' to be set for AggregateTokenizer."
        return self._tokenizer.text_to_ids(text, lang)

    def _call_tokenizer(self, text: str, lang: str | None = None):
        return self._tokenizer.text_to_ids(text)

    def _call_parser(self, text: str, lang: str | None = None):
        return self._tokenizer(text)
>>>>>>> 9abd81be
<|MERGE_RESOLUTION|>--- conflicted
+++ resolved
@@ -43,11 +43,7 @@
             'sample_id': NeuralType(tuple('B'), LengthsType(), optional=True),
         }
 
-<<<<<<< HEAD
-    def __init__(self, tokenizer: TokenizerSpec):
-=======
-    def __init__(self, tokenizer, return_cuts=False):
->>>>>>> 9abd81be
+    def __init__(self, tokenizer: TokenizerSpec, return_cuts: bool = False):
         super().__init__()
         self.tokenizer = TokenizerWrapper(tokenizer)
         self.load_audio = AudioSamples(fault_tolerant=True)
@@ -67,38 +63,6 @@
         ]
         token_lens = torch.tensor([t.size(0) for t in tokens], dtype=torch.long)
         tokens = collate_vectors(tokens, padding_value=0)
-<<<<<<< HEAD
-        return audio, audio_lens, tokens, token_lens
-=======
         if self.return_cuts:
             return audio, audio_lens, tokens, token_lens, cuts.drop_in_memory_data()
-        return audio, audio_lens, tokens, token_lens
-
-
-class TokenizerWrapper:
-    """
-    Provide a unified interface for NeMo Tokenizer, AggregateTokenizer, and (char) Parser.
-    """
-
-    def __init__(self, tokenizer):
-        self._tokenizer = tokenizer
-        if isinstance(tokenizer, AggregateTokenizer):
-            self._impl = self._call_agg_tokenizer
-        elif isinstance(tokenizer, TokenizerSpec):
-            self._impl = self._call_tokenizer
-        else:
-            self._impl = self._call_parser
-
-    def __call__(self, text: str, lang: str | None = None):
-        return self._impl(text, lang)
-
-    def _call_agg_tokenizer(self, text: str, lang: str | None = None):
-        assert lang is not None, "Expected 'lang' to be set for AggregateTokenizer."
-        return self._tokenizer.text_to_ids(text, lang)
-
-    def _call_tokenizer(self, text: str, lang: str | None = None):
-        return self._tokenizer.text_to_ids(text)
-
-    def _call_parser(self, text: str, lang: str | None = None):
-        return self._tokenizer(text)
->>>>>>> 9abd81be
+        return audio, audio_lens, tokens, token_lens