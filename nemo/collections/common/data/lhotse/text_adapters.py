--- conflicted
+++ resolved
@@ -14,7 +14,7 @@
 import math
 import random
 from collections import deque
-from dataclasses import asdict, dataclass
+from dataclasses import dataclass
 from itertools import groupby
 from pathlib import Path
 from typing import Iterator, Literal, Optional, Union
@@ -26,13 +26,13 @@
 from lhotse.cut import Cut
 from lhotse.dataset.dataloading import resolve_seed
 from lhotse.serialization import load_jsonl
-from lhotse.shar import AudioTarWriter, JsonlShardWriter, TarIterator, TarWriter
-from lhotse.utils import Pathlike, asdict_nonull, is_valid_url
+from lhotse.shar import AudioTarWriter, JsonlShardWriter, TarIterator
+from lhotse.utils import Pathlike, is_valid_url
 
 from nemo.collections.common.data.lhotse.nemo_adapters import expand_sharded_filepaths
 from nemo.collections.common.data.prompt_fn import apply_prompt_format_fn, registered_prompt_format_fn
 from nemo.collections.common.parts.preprocessing.manifest import get_full_path
-from nemo.collections.common.tokenizers.aggregate_tokenizer import AggregateTokenizer, TokenizerWrapper
+from nemo.collections.common.tokenizers.aggregate_tokenizer import TokenizerWrapper
 
 """
 Formattable: mixin class with data fields for prompt formatter outputs and method for 
@@ -368,6 +368,12 @@
     @property
     def has_text_turns(self) -> bool:
         return any(isinstance(t, TextTurn) for t in self.turns)
+
+    def to_dict(self):
+        return {"id": self.id, "conversations": [t.to_dict() for t in self.turns]}
+
+    def list_cuts(self) -> list[Cut]:
+        return [turn.cut for turn in self.turns if isinstance(turn, AudioTurn)]
 
 
 def _compute_num_audio_tokens(example: NeMoMultimodalConversation, mode: Literal["context", "answer", "all"]) -> int:
@@ -416,12 +422,6 @@
         for role, turn_grp in turns
     ]
     return prompt.encode_dialog(turns)
-
-    def to_dict(self):
-        return {"id": self.id, "conversations": [t.to_dict() for t in self.turns]}
-
-    def list_cuts(self) -> list[Cut]:
-        return [turn.cut for turn in self.turns if isinstance(turn, AudioTurn)]
 
 
 @dataclass
@@ -540,10 +540,7 @@
                         )
                         for turn in data["conversations"]
                     ],
-<<<<<<< HEAD
                     token_equivalent_duration=self.token_equivalent_duration,
-                )
-=======
                 )
 
 
@@ -595,299 +592,4 @@
         if not is_valid_url(self.output_dir):  # skip dir creation for URLs
             Path(self.output_dir).mkdir(exist_ok=True)
         self.manifest_writer = JsonlShardWriter(f"{self.output_dir}/manifest_{self.shard_idx}.jsonl", shard_size=None)
-        self.tar_writer = AudioTarWriter(f"{self.output_dir}/audio_{self.shard_idx}.tar", shard_size=None)
-
-
-"""
-The code below is copied from nemo/collections/nlp/data/language_modeling/megatron/gpt_sft_chat_dataset.py
-with minimal modifications in order to avoid importing the NLP collection.
-
-We require this code for on-the-fly text example tokenization in a compatible way with Megatron,
-so that we can determine the mini-batch sizes using the token counts.
-"""
-
-
-def preprocess(
-    source: dict,
-    tokenizer: TokenizerSpec,
-    name_end_token_ids: int,
-    label_start_ids: list,
-    special_tokens: dict,
-    num_turn_start_tokens: int,
-):
-    """
-    Given a conversation list. This transform:
-    1. Add signal '### ' at the beginning each sentence, with end signal '\n';
-    2. Concatenate conversations together;
-    3. Tokenize the concatenated conversation;
-    4. Make a deepcopy as the target. Mask human words with IGNORE_INDEX.
-    """
-    header, conversation, data_type, mask_role = _get_header_conversation_type_mask_role(source, special_tokens)
-    # tokenize conversations
-    input_ids = tokenizer.text_to_ids(conversation)
-    target = copy.deepcopy(input_ids)
-    header_tokens = tokenizer.text_to_ids(header)
-    header_len = len(header_tokens)
-
-    ids = []
-    tokenized_lens = []
-    assert torch.equal(torch.tensor(target[:header_len]), torch.tensor(header_tokens))
-    for s in source['conversations']:
-        # hack to remove the extra empty token in front
-        id1 = tokenizer.text_to_ids(PREFIX_STR + s["value"])
-        id2 = tokenizer.text_to_ids(PREFIX_STR)
-        tokenized_sentence = id1[len(id2) :]
-        ids.append(torch.tensor(tokenized_sentence))
-        tokenized_lens.append(len(tokenized_sentence))
-    speakers = [sentence["from"] for sentence in source['conversations']]
-    assert mask_role in speakers, "mask role not in the conversation"
-    target = torch.LongTensor(target)
-    # not going to train on the header
-    target[:header_len] = IGNORE_INDEX
-    input_ids = torch.LongTensor(input_ids)
-    _mask_targets(
-        target,
-        tokenized_lens,
-        speakers,
-        header_len,
-        ids,
-        tokenizer,
-        mask_role,
-        data_type,
-        name_end_token_ids,
-        special_tokens,
-        label_start_ids,
-        num_turn_start_tokens,
-    )
-    mask = (target != IGNORE_INDEX).bool()
-    assert mask.sum().item() != 0, "mask is empty"
-    # Choose the last conversation as answer other history are context
-    last_ignore_index_pos = torch.nonzero(target == IGNORE_INDEX)[-1].item() + 1
-    context_ids = input_ids[:last_ignore_index_pos]
-    answer_ids = input_ids[last_ignore_index_pos:]
-    return dict(input_ids=input_ids, mask=mask, context_ids=context_ids, answer_ids=answer_ids)
-
-
-def _build_samples_mapping(tokenizer, special_tokens):
-    # Copied from gpt_sft_chat_dataset.py
-    LABEL_START = special_tokens['label_start']
-    END_NAME_SIGNAL = special_tokens['end_of_name']
-
-    id1 = tokenizer.text_to_ids(PREFIX_STR)
-    id2 = tokenizer.text_to_ids(PREFIX_STR + LABEL_START)
-    label_start_tokens = id2[len(id1) :]
-
-    id1 = tokenizer.text_to_ids(PREFIX_STR + END_NAME_SIGNAL)
-    id2 = tokenizer.text_to_ids(PREFIX_STR)
-    name_end_token_ids = id1[len(id2) :]
-
-    id1 = tokenizer.text_to_ids(PREFIX_STR + special_tokens['turn_start'])
-    id2 = tokenizer.text_to_ids(PREFIX_STR)
-    num_turn_start_tokens = len(id1) - len(id2)
-
-    return label_start_tokens, name_end_token_ids, num_turn_start_tokens
-
-
-PREFIX_STR = (
-    "\x00"  # the prefix string used in the tokenizer to deal with the added empty token for some of the tokenizers
-)
-
-IGNORE_INDEX = -100
-SYSTEM_TOKEN = "System"
-
-TYPE_INSTRUCTION = {
-    'TEXT_TO_VALUE': "",
-    'VALUE_TO_TEXT': '',
-}
-
-
-def _get_header_conversation_type_mask_role(source, special_tokens):
-    END_SIGNAL = special_tokens['end_of_turn']
-    END_NAME_SIGNAL = special_tokens['end_of_name']
-
-    data_type = None
-    if 'type' in source:
-        data_type = source['type']
-        if data_type is not None:
-            assert data_type in TYPE_INSTRUCTION, f"source type {data_type} not supported"
-    # add end signal and concatenate together
-    conversation = source['system']
-    if data_type is not None:
-        if TYPE_INSTRUCTION[data_type] != '':
-            conversation = conversation + '\n' + TYPE_INSTRUCTION[data_type]
-    mask_role = source.get('mask', 'User')
-    header = f"{special_tokens['system_turn_start']}{SYSTEM_TOKEN}{END_NAME_SIGNAL}{conversation}{END_SIGNAL}"
-    conversation = _add_speaker_and_signal(header, source['conversations'], mask_role, data_type, special_tokens)
-    return header, conversation, data_type, mask_role
-
-
-def identify_start_index_of_subsequence(subsequence, sequence):
-    """find the location of the small tensor in the large tensor.
-        e.g.  small = [1,3], large = [2,3,1,3], returns 2
-              small = [3,2], large = [2,3,1,3], returns -1
-    Args:
-        small (tensor): small tensor
-        large (tensor): large tensor
-    """
-    for i in range(sequence.size(0) - subsequence.size(0) + 1):
-        if torch.equal(sequence[i : i + subsequence.size(0)], subsequence):
-            return i
-    return -1
-
-
-def _mask_targets(
-    target,
-    tokenized_lens,
-    speakers,
-    header_len,
-    s_ids,
-    tokenizer,
-    mask_role,
-    gtype,
-    name_end_token_ids,
-    special_tokens,
-    label_start_ids,
-    num_turn_start_tokens,
-):
-    """This function masks the tokens so the loss is computed only on the non-masked role's responses.
-    For 'TEXT_TO_VALUE' type, the loss is computed on the value attributes.
-
-    Args:
-        target (Tensor): input ids
-        tokenized_lens (List[int]): array of lengths of each turns
-        speakers (List[str]): array of speakers of each turns
-        header_len (int): the system prompt length
-        s_ids (List[Tensor]): array of tokenized ids of each turns
-        tokenizer (TokenizerSpec): tokenizer object
-        mask_role (str): the speaker id to be masked from loss computation
-        gtype (str): either 'TEXT_TO_VALUE' or 'VALUE_TO_TEXT'
-        name_end_token_ids (int): end of name token ids
-        special_tokens (dict): special tokens used for the chat prompt. It has the keys: system_turn_start, turn_start, label_start, end_of_turn
-        label_start_ids (list): list of label start token ids,
-        num_turn_start_tokens (int): number of tokens of the turn_start str
-    """
-    TURN_TOKEN = special_tokens['turn_start']
-    END_NAME_SIGNAL = special_tokens['end_of_name']
-    label_start_ids = torch.tensor(label_start_ids)
-    name_end_token_ids = torch.tensor(name_end_token_ids)
-
-    cur_idx = header_len
-    tgt_len = target.shape[0]
-    for i, (tokenized_len, speaker, s_id) in enumerate(zip(tokenized_lens, speakers, s_ids)):
-        # note, sentence piece will add extra empty token in front. has to compute the diff
-        id1 = tokenizer.text_to_ids(PREFIX_STR)
-        id2 = tokenizer.text_to_ids(PREFIX_STR + TURN_TOKEN + speaker + END_NAME_SIGNAL)
-        skip_name_len = len(id2) - len(
-            id1
-        )  # s_ids[:skip_name_len] is the name part of the prompt 'TURN_TOKEN + speaker + END_NAME_SIGNAL'
-        # get the position of the label start string in this turn
-        location = identify_start_index_of_subsequence(label_start_ids, s_id)
-
-        if location >= 0:
-            # if it contains the label start tokens
-            if gtype == 'VALUE_TO_TEXT':
-                # handles the case that condition on labels to generate respone
-                # the next token after the name part of the prompt is the beginning of the label start tokens
-                assert skip_name_len == location
-                # find the first new line token after the label part, which indicates the end of the whole label string
-                # newline_loc = torch.where((s_id[skip_name_len:] == name_end_token_ids))[0]
-                newline_loc = identify_start_index_of_subsequence(name_end_token_ids, s_id[skip_name_len:])
-                if newline_loc < 0:
-                    # cannot find new line token, which means the the whole turn is just a partial label string. Mask the whole turn
-                    target[cur_idx : cur_idx + tokenized_len] = IGNORE_INDEX
-                    continue
-                # skip the label part and the new line token
-                more_skip_len = newline_loc + len(name_end_token_ids)
-                # skip the name part and the label part
-                skip_name_len += more_skip_len
-            elif gtype == 'TEXT_TO_VALUE':
-                # handles the case that condition on response to generate label
-                # skip the name part, response and the label start tokens part, the remainder is the label string without label start, e.g. 'quality:9,toxicity:8...'
-                skip_name_len = location + len(label_start_ids)
-        if cur_idx >= tgt_len:
-            break
-        # elif cur_idx + tokenized_len < tgt_len:
-        #     # Check whether the mask is applied to the correct position, the first token is turn start tokens
-        #     if not torch.equal(target[cur_idx + 1 : cur_idx + tokenized_len], s_id[1:]):
-        #         logging.warning("a sentence mismatches the corresponding piece " "in the conversation")
-        if i == 0 and (gtype == 'VALUE_TO_TEXT' or gtype is None):
-            # mask the first turn completely to provide at least one turn as context for the rest
-            target[cur_idx : cur_idx + tokenized_len] = IGNORE_INDEX
-        elif speaker == mask_role and i == 1 and gtype == 'TEXT_TO_VALUE':
-            # leave the first turn start tag unmasked, servers severs as the end of turn signal
-            target[cur_idx + num_turn_start_tokens : cur_idx + tokenized_len] = IGNORE_INDEX
-        elif speaker == mask_role and (i > 1):
-            # leave the first turn start tag unmasked, which severs as the end of turn signal
-            target[cur_idx + num_turn_start_tokens : cur_idx + tokenized_len] = IGNORE_INDEX
-        elif speaker == mask_role and (i <= 1):
-            # mask out everything in the second turn
-            target[cur_idx : cur_idx + tokenized_len] = IGNORE_INDEX
-        else:
-            # mask up to name part, label part for VALUE_TO_TEXT, or name part, response and label start tokens for TEXT_TO_VALUE, or just the name part if gtype is None
-            target[cur_idx : cur_idx + skip_name_len] = IGNORE_INDEX
-        cur_idx += tokenized_len
-
-
-def _add_speaker_and_signal(header, source, mask_role, gtype, special_tokens):
-    TURN_TOKEN = special_tokens['turn_start']
-    END_SIGNAL = special_tokens['end_of_turn']
-    LABEL_START = special_tokens['label_start']
-    END_NAME_SIGNAL = special_tokens['end_of_name']
-
-    """Add speaker and start/end signal on each round."""
-    BEGIN_SIGNAL = ""
-    conversation = header
-    for i, sentence in enumerate(source):
-        sentence_from = sentence["from"]
-        role_token = TURN_TOKEN
-        if gtype is None:
-            sentence["value"] = (
-                BEGIN_SIGNAL + role_token + sentence_from + END_NAME_SIGNAL + sentence["value"] + END_SIGNAL
-            )
-        elif gtype == "VALUE_TO_TEXT":
-            sentence["value"] = (
-                BEGIN_SIGNAL
-                + role_token
-                + sentence_from
-                + END_NAME_SIGNAL
-                + (
-                    response_value_formater(sentence['label'], LABEL_START, END_NAME_SIGNAL)
-                    if 'label' in sentence
-                    else ''
-                )
-                + sentence["value"]
-                + END_SIGNAL
-            )
-        elif gtype == "TEXT_TO_VALUE":
-            sentence["value"] = (
-                BEGIN_SIGNAL
-                + role_token
-                + sentence_from
-                + END_NAME_SIGNAL
-                + sentence["value"]
-                + END_SIGNAL
-                + (
-                    response_value_formater(sentence['label'], LABEL_START, END_NAME_SIGNAL)
-                    if 'label' in sentence
-                    else ''
-                )
-            )
-        else:
-            raise ValueError(
-                f"source type {gtype} not supported, only 'VALUE_TO_TEXT' and 'TEXT_TO_VALUE' are supported"
-            )
-        conversation += sentence["value"]
-        # if the last turn is not masked, add next token start token to the end, which will be included for loss calculation
-        if sentence_from != mask_role and i == len(source) - 1:
-            conversation += TURN_TOKEN
-    return conversation
-
-
-def response_value_formater(label, label_start, end_signal):
-    if isinstance(label, str):
-        return label_start + label + end_signal
-    elif label is None:
-        return ''
-    else:
-        raise ValueError(f'Unknown label type {type(label)}, only str type is supported')
->>>>>>> 61170a43
+        self.tar_writer = AudioTarWriter(f"{self.output_dir}/audio_{self.shard_idx}.tar", shard_size=None)