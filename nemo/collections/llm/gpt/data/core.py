# Copyright (c) 2024, NVIDIA CORPORATION.  All rights reserved.
#
# Licensed under the Apache License, Version 2.0 (the "License");
# you may not use this file except in compliance with the License.
# You may obtain a copy of the License at
#
#     http://www.apache.org/licenses/LICENSE-2.0
#
# Unless required by applicable law or agreed to in writing, software
# distributed under the License is distributed on an "AS IS" BASIS,
# WITHOUT WARRANTIES OR CONDITIONS OF ANY KIND, either express or implied.
# See the License for the specific language governing permissions and
# limitations under the License.

from pathlib import Path
from typing import TYPE_CHECKING, Optional

from nemo.lightning.base import NEMO_DATASETS_CACHE

if TYPE_CHECKING:
    from nemo.collections.common.tokenizers import TokenizerSpec
    from nemo.collections.nlp.data.language_modeling.megatron.gpt_sft_dataset import GPTSFTDataset


def get_dataset_root(name: str) -> Path:
    output = Path(NEMO_DATASETS_CACHE) / name
    output.mkdir(parents=True, exist_ok=True)

    return output


def create_sft_dataset(
    path: Path,
    tokenizer: "TokenizerSpec",
    seq_length: int = 2048,
    add_bos: bool = False,
    add_eos: bool = True,
    add_sep: bool = False,
    seed: int = 1234,
    label_key: str = 'output',
    answer_only_loss: bool = True,
    truncation_field: str = 'input',
    pad_to_max_length: bool = False,
    index_mapping_dir: Optional[str] = None,
    prompt_template: str = '{input} {output}',
    truncation_method: str = 'right',
    memmap_workers: int = 2,
    hf_dataset: bool = False,
    global_sample_mapping: bool = False,
<<<<<<< HEAD
    pack_metadata_file_path: Path = None,
    pad_cu_seqlens: bool = False,
    **kwargs,
) -> "GPTSFTDataset":

    gpt_sft_dataset_kwargs = {
        'file_path': str(path),
        'tokenizer': tokenizer,
        'max_seq_length': seq_length,
        'memmap_workers': memmap_workers,
        'hf_dataset': hf_dataset,
        'global_sample_mapping': global_sample_mapping,
        'add_bos': add_bos,
        'add_eos': add_eos,
        'add_sep': add_sep,
        'seed': seed,
        'label_key': label_key,
        'answer_only_loss': answer_only_loss,
        'truncation_field': truncation_field,
        'pad_to_max_length': pad_to_max_length,
        'index_mapping_dir': index_mapping_dir,
        'prompt_template': prompt_template,
        'truncation_method': truncation_method,
    }

    if path.suffix == '.npy':
=======
    chat: bool = False,
    **kwargs,
) -> "GPTSFTDataset":
    """
    Create the dataset class (GPTSFTDataset, GPTSFTChatDataset or GPTSFTPackedDataset)
    """
    if chat:
        from nemo.collections.nlp.data.language_modeling.megatron.gpt_sft_chat_dataset import GPTSFTChatDataset

        dataset_cls = GPTSFTChatDataset
    elif path.suffix == '.npy':
>>>>>>> 54615868
        from nemo.collections.nlp.data.language_modeling.megatron.gpt_sft_dataset import GPTSFTPackedDataset

        return GPTSFTPackedDataset(
            pack_metadata_file_path=pack_metadata_file_path,
            pad_cu_seqlens=pad_cu_seqlens,
            **gpt_sft_dataset_kwargs,
            **kwargs,
        )
    else:
        from nemo.collections.nlp.data.language_modeling.megatron.gpt_sft_dataset import GPTSFTDataset

        return GPTSFTDataset(
            **gpt_sft_dataset_kwargs,
            **kwargs,
        )<|MERGE_RESOLUTION|>--- conflicted
+++ resolved
@@ -47,12 +47,15 @@
     memmap_workers: int = 2,
     hf_dataset: bool = False,
     global_sample_mapping: bool = False,
-<<<<<<< HEAD
     pack_metadata_file_path: Path = None,
     pad_cu_seqlens: bool = False,
+    chat: bool = False,
     **kwargs,
 ) -> "GPTSFTDataset":
-
+    """
+    Create the dataset class (GPTSFTDataset, GPTSFTChatDataset or GPTSFTPackedDataset)
+    """
+    
     gpt_sft_dataset_kwargs = {
         'file_path': str(path),
         'tokenizer': tokenizer,
@@ -72,21 +75,15 @@
         'prompt_template': prompt_template,
         'truncation_method': truncation_method,
     }
-
-    if path.suffix == '.npy':
-=======
-    chat: bool = False,
-    **kwargs,
-) -> "GPTSFTDataset":
-    """
-    Create the dataset class (GPTSFTDataset, GPTSFTChatDataset or GPTSFTPackedDataset)
-    """
+    
     if chat:
         from nemo.collections.nlp.data.language_modeling.megatron.gpt_sft_chat_dataset import GPTSFTChatDataset
 
-        dataset_cls = GPTSFTChatDataset
+        return GPTSFTChatDataset(
+            **gpt_sft_dataset_kwargs,
+            **kwargs,
+        ) 
     elif path.suffix == '.npy':
->>>>>>> 54615868
         from nemo.collections.nlp.data.language_modeling.megatron.gpt_sft_dataset import GPTSFTPackedDataset
 
         return GPTSFTPackedDataset(
