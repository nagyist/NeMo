--- conflicted
+++ resolved
@@ -287,12 +287,6 @@
     with tempfile.TemporaryDirectory() as tmpdir:
         # Extract the model from the checkpoint
         connector._unpack_nemo_file(args.nemo_file, tmpdir)
-<<<<<<< HEAD
-=======
-        import pdb
->>>>>>> 66b3824d
-
-        pdb.set_trace()
         # Load the model config
         config_path = os.path.join(tmpdir, connector.model_config_yaml)
 
@@ -378,18 +372,13 @@
                     print()
                     print(f"Found output layer weights ({output_layer_key}). Modifying...")
 
-<<<<<<< HEAD
                     state_dict = expand_tensor_v2(
-                        model_cfg=config, tokenizer=tokenizer, key=output_layer_key,
-                        state_dict=state_dict, alpha=args.alpha, bias_key=output_layer_bias_key
-=======
-                    state_dict = expand_tensor(
                         model_cfg=config,
                         tokenizer=tokenizer,
                         key=output_layer_key,
                         state_dict=state_dict,
                         alpha=args.alpha,
->>>>>>> 66b3824d
+                        bias_key=output_layer_bias_key
                     )
 
                 # Save the modified checkpoint inplace
